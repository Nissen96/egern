package com.egern.ast

import com.egern.visitor.Visitor

class VarAssign(
    val ids: List<String>,
    val indexExprs: List<ArrayIndexExpr>,
<<<<<<< HEAD
    val classFields: List<ClassField>,
    val expr: T,
=======
    val expr: Expr,
>>>>>>> b6ac558d
    lineNumber: Int,
    charPosition: Int
) :
    Statement(lineNumber, charPosition) {
    override fun accept(visitor: Visitor) {
        visitor.preVisit(this)
        indexExprs.map { it.accept(visitor) }
        classFields.map { it.accept(visitor) }
        visitor.midVisit(this)
        expr.accept(visitor)
        visitor.postVisit(this)
    }
}<|MERGE_RESOLUTION|>--- conflicted
+++ resolved
@@ -5,12 +5,8 @@
 class VarAssign(
     val ids: List<String>,
     val indexExprs: List<ArrayIndexExpr>,
-<<<<<<< HEAD
     val classFields: List<ClassField>,
-    val expr: T,
-=======
     val expr: Expr,
->>>>>>> b6ac558d
     lineNumber: Int,
     charPosition: Int
 ) :
