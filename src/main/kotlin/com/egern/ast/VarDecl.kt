package com.egern.ast

import com.egern.symbols.SymbolTable
import com.egern.visitor.Visitor

<<<<<<< HEAD
class VarDecl<T : Expr>(
    val ids: List<String>,
    val expr: T,
    lineNumber: Int,
    charPosition: Int
) :
=======
class VarDecl(val ids: List<String>, val expr: Expr, lineNumber: Int, charPosition: Int) :
>>>>>>> b6ac558d
    Statement(lineNumber, charPosition), Scopable {
    override lateinit var symbolTable: SymbolTable

    override fun accept(visitor: Visitor) {
        visitor.preVisit(this)
        expr.accept(visitor)
        visitor.postVisit(this)
    }
}<|MERGE_RESOLUTION|>--- conflicted
+++ resolved
@@ -3,16 +3,7 @@
 import com.egern.symbols.SymbolTable
 import com.egern.visitor.Visitor
 
-<<<<<<< HEAD
-class VarDecl<T : Expr>(
-    val ids: List<String>,
-    val expr: T,
-    lineNumber: Int,
-    charPosition: Int
-) :
-=======
 class VarDecl(val ids: List<String>, val expr: Expr, lineNumber: Int, charPosition: Int) :
->>>>>>> b6ac558d
     Statement(lineNumber, charPosition), Scopable {
     override lateinit var symbolTable: SymbolTable
 
