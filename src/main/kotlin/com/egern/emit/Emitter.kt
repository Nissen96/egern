--- conflicted
+++ resolved
@@ -32,10 +32,6 @@
         emitProgramPrologue()
         for (instruction in instructions) {
             emitInstruction(instruction)
-<<<<<<< HEAD
-            //builder.newline()
-=======
->>>>>>> 73694f5e
         }
         emitProgramEpilogue()
 
@@ -66,16 +62,11 @@
 
     private fun emitArgs(arguments: Array<out Arg>) {
         when (arguments.size) {
-<<<<<<< HEAD
             1 -> builder.add(emitArg(arguments[0]), AsmStringBuilder.REGS_OFFSET)
             2 -> {
                 val (arg1, arg2) = syntax.argOrder(emitArg(arguments[0]), emitArg(arguments[1]))
                 builder.add(arg1 + ", " + arg2, AsmStringBuilder.REGS_OFFSET)
             }
-=======
-            1 -> builder.addRegs(Pair(emitArg(arguments[0]), null))
-            2 -> builder.addRegs(argPair(emitArg(arguments[0]), emitArg(arguments[1])))
->>>>>>> 73694f5e
             else -> throw Exception("Unexpected number of arguments")
         }
     }
